--- conflicted
+++ resolved
@@ -1,16 +1,8 @@
-<<<<<<< HEAD
-nfs-ganesha (2.5.3-ibm021.00) xenial; urgency=medium
-
-  * nfs-ganesha 2.5.3-ibm021.00
-
- -- Malahal Naineni <malahal@us.ibm.com>  Mon, 28 May 2018 04:48:22 -0500
-=======
 gpfs.nfs-ganesha (2.5.3-ibm022.00) xenial; urgency=medium
 
   * gpfs.nfs-ganesha 2.5.3-ibm022.00
 
  -- Malahal Naineni <malahal@us.ibm.com>  Wed, 18 Jul 2018 04:48:22 -0500
->>>>>>> 3655e55e
 
 nfs-ganesha (2.5.0-ibm007) xenial; urgency=medium
 
