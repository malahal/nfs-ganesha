<<<<<<< HEAD
gpfs.nfs-ganesha (2.7.5-ibm050.23) xenial; urgency=medium

  * gpfs.nfs-ganesha 2.7.5-ibm050.23

 -- Madhu <madhu.punjabi@in.ibm.com>  Sun, 01 Sep 2019 14:37:15 +0530
=======
gpfs.nfs-ganesha (2.7.5-ibm051.00) xenial; urgency=medium

  * gpfs.nfs-ganesha 2.7.5-ibm051.00

 -- Madhu <madhu.punjabi@in.ibm.com>  Wed, 18 Sep 2019 14:37:15 +0530
>>>>>>> 3a66e4f7
<|MERGE_RESOLUTION|>--- conflicted
+++ resolved
@@ -1,13 +1,5 @@
-<<<<<<< HEAD
-gpfs.nfs-ganesha (2.7.5-ibm050.23) xenial; urgency=medium
-
-  * gpfs.nfs-ganesha 2.7.5-ibm050.23
-
- -- Madhu <madhu.punjabi@in.ibm.com>  Sun, 01 Sep 2019 14:37:15 +0530
-=======
 gpfs.nfs-ganesha (2.7.5-ibm051.00) xenial; urgency=medium
 
   * gpfs.nfs-ganesha 2.7.5-ibm051.00
 
  -- Madhu <madhu.punjabi@in.ibm.com>  Wed, 18 Sep 2019 14:37:15 +0530
->>>>>>> 3a66e4f7
