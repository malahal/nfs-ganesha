<<<<<<< HEAD
gpfs.nfs-ganesha (2.7.5-ibm050.18) xenial; urgency=medium

  * gpfs.nfs-ganesha 2.7.5-ibm050.18

 -- Madhu <madhu.punjabi@in.ibm.com>  Tue, 30 Jul 2019 14:37:15 +0530
=======
gpfs.nfs-ganesha (2.7.5-ibm050.19) xenial; urgency=medium

  * gpfs.nfs-ganesha 2.7.5-ibm050.19

 -- Madhu <madhu.punjabi@in.ibm.com>  Fri, 2 Aug 2019 14:37:15 +0530
>>>>>>> f6a2c4c5
<|MERGE_RESOLUTION|>--- conflicted
+++ resolved
@@ -1,13 +1,5 @@
-<<<<<<< HEAD
-gpfs.nfs-ganesha (2.7.5-ibm050.18) xenial; urgency=medium
-
-  * gpfs.nfs-ganesha 2.7.5-ibm050.18
-
- -- Madhu <madhu.punjabi@in.ibm.com>  Tue, 30 Jul 2019 14:37:15 +0530
-=======
 gpfs.nfs-ganesha (2.7.5-ibm050.19) xenial; urgency=medium
 
   * gpfs.nfs-ganesha 2.7.5-ibm050.19
 
  -- Madhu <madhu.punjabi@in.ibm.com>  Fri, 2 Aug 2019 14:37:15 +0530
->>>>>>> f6a2c4c5
