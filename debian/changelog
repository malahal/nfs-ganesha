--- conflicted
+++ resolved
@@ -1,13 +1,5 @@
-<<<<<<< HEAD
-gpfs.nfs-ganesha (2.7.5-ibm054.00) xenial; urgency=medium
-
-  * gpfs.nfs-ganesha 2.7.5-ibm054.00
-
- -- Madhu <madhu.punjabi@in.ibm.com>  Wed, 4 Dec 2019 14:37:15 +0530
-=======
 gpfs.nfs-ganesha (2.7.5-ibm054.01) xenial; urgency=medium
 
   * gpfs.nfs-ganesha 2.7.5-ibm054.01
 
  -- Madhu <madhu.punjabi@in.ibm.com>  Thu, 12 Dec 2019 14:37:15 +0530
->>>>>>> f7c4cf34
