<<<<<<< HEAD
nfs-ganesha (2.5.3-ibm012.00) xenial; urgency=medium

  * nfs-ganesha 2.5.3-ibm012.00

 -- Malahal Naineni <malahal@us.ibm.com>  Tue, 12 Dec 2017 04:48:22 -0500
=======
nfs-ganesha (2.5.3-ibm013.00) xenial; urgency=medium

  * nfs-ganesha 2.5.3-ibm013.00

 -- Malahal Naineni <malahal@us.ibm.com>  Tue, 16 Jan 2018 04:48:22 -0500
>>>>>>> ffb86f56

nfs-ganesha (2.5.0-ibm007) xenial; urgency=medium

  * nfs-ganesha 2.5.0-ibm007.00

 -- Malahal Naineni <malahal@us.ibm.com>  Thu, 11 May 2017 04:48:22 -0500

nfs-ganesha (2.5.0-ibm005) xenial; urgency=medium

  * nfs-ganesha 2.5.0-ibm005.00

 -- swen <swen@vnet.ibm.com>  Wed, 03 May 2017 14:08:15 +0100
<|MERGE_RESOLUTION|>--- conflicted
+++ resolved
@@ -1,16 +1,8 @@
-<<<<<<< HEAD
-nfs-ganesha (2.5.3-ibm012.00) xenial; urgency=medium
-
-  * nfs-ganesha 2.5.3-ibm012.00
-
- -- Malahal Naineni <malahal@us.ibm.com>  Tue, 12 Dec 2017 04:48:22 -0500
-=======
 nfs-ganesha (2.5.3-ibm013.00) xenial; urgency=medium
 
   * nfs-ganesha 2.5.3-ibm013.00
 
  -- Malahal Naineni <malahal@us.ibm.com>  Tue, 16 Jan 2018 04:48:22 -0500
->>>>>>> ffb86f56
 
 nfs-ganesha (2.5.0-ibm007) xenial; urgency=medium
 
