--- conflicted
+++ resolved
@@ -1,16 +1,8 @@
-<<<<<<< HEAD
-nfs-ganesha (2.5.3-ibm018.00) xenial; urgency=medium
-
-  * nfs-ganesha 2.5.3-ibm018.00
-
- -- Malahal Naineni <malahal@us.ibm.com>  Mon, 09 Apr 2018 04:48:22 -0500
-=======
 nfs-ganesha (2.5.3-ibm019.00) xenial; urgency=medium
 
   * nfs-ganesha 2.5.3-ibm019.00
 
  -- Malahal Naineni <malahal@us.ibm.com>  Sat, 14 Apr 2018 04:48:22 -0500
->>>>>>> 435203d4
 
 nfs-ganesha (2.5.0-ibm007) xenial; urgency=medium
 
