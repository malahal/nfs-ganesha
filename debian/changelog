--- conflicted
+++ resolved
@@ -1,13 +1,5 @@
-<<<<<<< HEAD
-gpfs.nfs-ganesha (2.7.5-ibm054.02) xenial; urgency=medium
-
-  * gpfs.nfs-ganesha 2.7.5-ibm054.02
-
- -- Madhu <madhu.punjabi@in.ibm.com>  Mon, 23 Dec 2019 14:37:15 +0530
-=======
 gpfs.nfs-ganesha (2.7.5-ibm054.03) xenial; urgency=medium
 
   * gpfs.nfs-ganesha 2.7.5-ibm054.03
 
  -- Madhu <madhu.punjabi@in.ibm.com>  Fri, 10 Jan 2020 14:37:15 +0530
->>>>>>> d6546735
