/*
 * Copyright (C) Red Hat  Inc., 2015
 *
 * This program is free software; you can redistribute it and/or
 * modify it under the terms of the GNU Lesser General Public License
 * as published by the Free Software Foundation; either version 3 of
 * the License, or (at your option) any later version.
 *
 * This program is distributed in the hope that it will be useful, but
 * WITHOUT ANY WARRANTY; without even the implied warranty of
 * MERCHANTABILITY or FITNESS FOR A PARTICULAR PURPOSE.  See the GNU
 * Lesser General Public License for more details.
 *
 * You should have received a copy of the GNU Lesser General Public
 * License along with this library.
 *
 * ---------------------------------------
 */

/**
 * @file    fsal_up.c
 *
 * @author  Soumya Koduri <skoduri@redhat.com>
 *
 * @brief   Upcall Interface for FSAL_GLUSTER
 *
 */

#include "config.h"

#include "fsal.h"
#include "fsal_up.h"
#include "gluster_internal.h"
#include "fsal_convert.h"
#include <sys/types.h>
#include <unistd.h>
#include <utime.h>
#include <sys/time.h>
#include <pthread.h>

int upcall_inode_invalidate(struct glusterfs_fs *gl_fs,
			     struct glfs_object *object)
{
	int	     rc                             = -1;
	glfs_t          *fs                         = NULL;
	char            vol_uuid[GLAPI_UUID_LENGTH] = {'\0'};
	unsigned char   globjhdl[GLAPI_HANDLE_LENGTH];
	struct gsh_buffdesc         key;
	const struct fsal_up_vector *event_func;
	fsal_status_t fsal_status = {0, 0};

	fs = gl_fs->fs;
	if (!fs) {
		LogCrit(COMPONENT_FSAL_UP,
			"Invalid fs object of the glusterfs_fs(%p)",
			 gl_fs);
		goto out;
	}

	rc = glfs_h_extract_handle(object, globjhdl+GLAPI_UUID_LENGTH,
				   GFAPI_HANDLE_LENGTH);
	if (rc < 0) {
		LogDebug(COMPONENT_FSAL_UP,
			 "glfs_h_extract_handle failed %p",
			 fs);
		goto out;
	}

	rc = glfs_get_volumeid(fs, vol_uuid,
			       GLAPI_UUID_LENGTH);
	if (rc < 0) {
		LogDebug(COMPONENT_FSAL_UP,
			 "glfs_get_volumeid failed %p",
			 fs);
		goto out;
	}

	memcpy(globjhdl, vol_uuid, GLAPI_UUID_LENGTH);
	key.addr = &globjhdl;
	key.len = GLAPI_HANDLE_LENGTH;

	LogDebug(COMPONENT_FSAL_UP, "Received event to process for %p",
		 fs);

	event_func = gl_fs->up_ops;

	fsal_status = event_func->invalidate_close(
					event_func,
					&key,
					FSAL_UP_INVALIDATE_CACHE);

	rc = fsal_status.major;
	if (FSAL_IS_ERROR(fsal_status) && fsal_status.major != ERR_FSAL_NOENT) {
		LogWarn(COMPONENT_FSAL_UP,
			"Inode_Invalidate event could not be processed for fd %p, rc %d",
			gl_fs->fs, rc);
	}

out:
	return rc;
}

void *GLUSTERFSAL_UP_Thread(void *Arg)
{
	struct glusterfs_fs         *gl_fs              = Arg;
	struct fsal_up_vector *event_func;
	char                        thr_name[16];
	int                         rc                  = 0;
	struct glfs_upcall          *cbk                = NULL;
	struct glfs_upcall_inode    *in_arg             = NULL;
	enum glfs_upcall_reason     reason              = 0;
	int                         retry               = 0;
	int                         errsv               = 0;
	struct glfs_object          *object             = NULL;
	struct glfs_object          *p_object           = NULL;
	struct glfs_object          *oldp_object        = NULL;


	snprintf(thr_name, sizeof(thr_name),
		 "fsal_up_%p",
		 gl_fs->fs);
	SetNameFunction(thr_name);

	/* Set the FSAL UP functions that will be used to process events. */
	event_func = (struct fsal_up_vector *)gl_fs->up_ops;

	if (event_func == NULL) {
		LogFatal(COMPONENT_FSAL_UP,
			 "FSAL up vector does not exist. Can not continue.");
		gsh_free(Arg);
		return NULL;
	}

	LogFullDebug(COMPONENT_FSAL_UP,
		     "Initializing FSAL Callback context for %p.",
		     gl_fs->fs);

	if (!gl_fs->fs) {
		LogCrit(COMPONENT_FSAL_UP,
			"FSAL Callback interface - Null glfs context.");
		goto out;
	}

	/* wait for upcall readiness */
<<<<<<< HEAD
	PTHREAD_MUTEX_lock(&event_func->up_mutex);
	while (!event_func->up_ready)
		pthread_cond_wait(&event_func->up_cond, &event_func->up_mutex);
	PTHREAD_MUTEX_unlock(&event_func->up_mutex);
=======
	up_ready_wait(event_func);
>>>>>>> 50aadad5

	/* Start querying for events and processing. */
	/** @todo : Do batch processing instead */
	while (!atomic_fetch_int8_t(&gl_fs->destroy_mode)) {
		LogFullDebug(COMPONENT_FSAL_UP,
			     "Requesting event from FSAL Callback interface for %p.",
			     gl_fs->fs);

		reason = 0;

		rc = glfs_h_poll_upcall(gl_fs->fs, &cbk);
		errsv = errno;

		if (rc != 0) {
			/* if ENOMEM retry for couple of times
			 * and then exit
			 */
			if ((errsv == ENOMEM) && (retry < 10)) {
				sleep(1);
				retry++;
				continue;
			} else {
				switch (errsv) {
				case ENOMEM:
					LogMajor(COMPONENT_FSAL_UP,
						 "Memory allocation failed during poll_upcall for (%p).",
						 gl_fs->fs);
					abort();

				case ENOTSUP:
					LogEvent(COMPONENT_FSAL_UP,
						 "Upcall feature is not supported for (%p).",
						 gl_fs->fs);
					break;
				default:
					LogCrit(COMPONENT_FSAL_UP,
						"Poll upcall failed for %p. rc %d errno %d (%s) reason %d",
						gl_fs->fs, rc, errsv,
						strerror(errsv), reason);
				}
				return NULL;
			}
		}

		retry = 0;

		LogFullDebug(COMPONENT_FSAL_UP,
			     "Received upcall event: reason(%d)",
			     reason);

		if (!cbk) {
			usleep(10);
			continue;
		}

		reason = glfs_upcall_get_reason(cbk);
		/* Decide what type of event this is
		 * inode update / invalidate? */
		switch (reason) {
		case GLFS_UPCALL_EVENT_NULL:
			usleep(10);
			continue;
		case GLFS_UPCALL_INODE_INVALIDATE:
			in_arg = glfs_upcall_get_event(cbk);

			if (!in_arg) {
				/* Could be ENOMEM issues. continue */
				LogWarn(COMPONENT_FSAL_UP,
					"Received NULL upcall event arg");
				break;
			}

			object = glfs_upcall_inode_get_object(in_arg);
			if (object)
				upcall_inode_invalidate(gl_fs, object);
			p_object = glfs_upcall_inode_get_pobject(in_arg);
			if (p_object)
				upcall_inode_invalidate(gl_fs, p_object);
			oldp_object = glfs_upcall_inode_get_oldpobject(in_arg);
			if (oldp_object)
				upcall_inode_invalidate(gl_fs, oldp_object);
			break;
		default:
			LogWarn(COMPONENT_FSAL_UP, "Unknown event: %d", reason);
			continue;
		}
		if (cbk) {
			glfs_free(cbk);
			cbk = NULL;
		}
	}

out:
	return NULL;
}				/* GLUSTERFSFSAL_UP_Thread */<|MERGE_RESOLUTION|>--- conflicted
+++ resolved
@@ -142,14 +142,7 @@
 	}
 
 	/* wait for upcall readiness */
-<<<<<<< HEAD
-	PTHREAD_MUTEX_lock(&event_func->up_mutex);
-	while (!event_func->up_ready)
-		pthread_cond_wait(&event_func->up_cond, &event_func->up_mutex);
-	PTHREAD_MUTEX_unlock(&event_func->up_mutex);
-=======
 	up_ready_wait(event_func);
->>>>>>> 50aadad5
 
 	/* Start querying for events and processing. */
 	/** @todo : Do batch processing instead */
