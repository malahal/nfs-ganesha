--- conflicted
+++ resolved
@@ -135,14 +135,7 @@
 	event_func = (struct fsal_up_vector *)gpfs_fs->up_ops;
 
 	/* wait for upcall readiness */
-<<<<<<< HEAD
-	PTHREAD_MUTEX_lock(&event_func->up_mutex);
-	while (!event_func->up_ready)
-		pthread_cond_wait(&event_func->up_cond, &event_func->up_mutex);
-	PTHREAD_MUTEX_unlock(&event_func->up_mutex);
-=======
 	up_ready_wait(event_func);
->>>>>>> 50aadad5
 
 	/* Set up op_ctx for this thread */
 	req_ctx.fsal_export = event_func->up_fsal_export;
