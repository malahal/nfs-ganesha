--- conflicted
+++ resolved
@@ -6,10 +6,6 @@
  * This software is a server that implements the NFS protocol.
  *
  *
-<<<<<<< HEAD
-=======
- *  
->>>>>>> 9d139869
  * This program is free software; you can redistribute it and/or
  * modify it under the terms of the GNU Lesser General Public
  * License as published by the Free Software Foundation; either
