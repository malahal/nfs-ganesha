--- conflicted
+++ resolved
@@ -53,23 +53,12 @@
   char *key_name;
   char *key_value;
   config_item_t block;
-<<<<<<< HEAD
-
-  /* Get the config BLOCK */
-  if((block = config_FindItemByName(in_config, CONF_SNMP_ADM_LABEL)) == NULL)
-    {
-      DisplayLog("SNMP_ADM: Can't get label %s in file", CONF_SNMP_ADM_LABEL);
-      return ENOENT;
-    }
-  else if(config_ItemType(block) != CONFIG_ITEM_BLOCK)
-=======
   config_item_t item;
 
 
 
    /* Get the config BLOCK */
  if((block = config_FindItemByName(in_config, CONF_SNMP_ADM_LABEL)) == NULL)
->>>>>>> a5605a7b
     {
       /* cannot read item */
       DisplayLog("SNMP_ADM: Cannot read item \"%s\" from configuration file",
@@ -85,20 +74,6 @@
        return ENOENT;
      }
 
-<<<<<<< HEAD
-  var_max = config_GetNbItems(block);
-
-  /* makes an iteration on the (key, value) couplets */
-
-  for(var_index = 0; var_index < var_max; var_index++)
-    {
-      config_item_t item;
-
-      item = config_GetItemByIndex(block, var_index);
-
-      /* retrieve key's name */
-      err = config_GetKeyValue(item, &key_name, &key_value);
-=======
   /* makes an iteration on the (key, value) couplets */
   var_max = config_GetNbItems(block);
 
@@ -108,7 +83,6 @@
       item = config_GetItemByIndex(block, var_index);
       err = config_GetKeyValue(item, &key_name, &key_value);
 
->>>>>>> a5605a7b
       if(err)
         {
           DisplayLog
