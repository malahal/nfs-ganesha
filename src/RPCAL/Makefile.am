<<<<<<< HEAD
AM_CFLAGS                     = $(FSAL_CFLAGS) $(SEC_CFLAGS)
=======
AM_CFLAGS = -Wimplicit $(DLOPEN_FLAGS)  $(FSAL_CFLAGS) $(SEC_CFLAGS) $(SVC_FLAGS)
>>>>>>> 9d28f2be

noinst_LTLIBRARIES = librpcal.la
check_PROGRAMS = test_rpctools

EXTRA_DIST = rpcal.h

if USE_BUDDY_SYSTEM
BUDDY_LIB_FLAGS = ../BuddyMalloc/libBuddyMalloc.la
else
BUDDY_LIB_FLAGS =
endif

TESTS = test_rpctools

test_rpctools_SOURCES = test_rpctools.c
test_rpctools_LDADD = librpcal.la $(BUDDY_LIB_FLAGS) ../HashTable/libhashtable.la ../RW_Lock/librwlock.la

if USE_TIRPC
SUBDIRS = TIRPC
librpcal_la_LIBADD = TIRPC/librpcalcore.la
else
if USE_GSSRPC
SUBDIRS = GSSRPC
librpcal_la_LIBADD = GSSRPC/librpcalcore.la
else
if USE_ONCRPC
SUBDIRS = ONCRPC
librpcal_la_LIBADD = ONCRPC/librpcalcore.la
else
librpcal_la_LIBADD =
endif
endif
endif

librpcal_la_SOURCES = nfs_dupreq.c \
                      rpc_tools.c \
                      ../include/nfs_dupreq.h

if HAVE_GSSAPI
librpcal_la_SOURCES += AuthGss_HashTable.c \
                       Svc_auth.c       \
                       Svc_auth_gss.c   \
                       Svc_auth_none.c  \
                       Svc_auth_unix.c
endif

librpcal_la_DEPENDENCIES = $(librpcal_la_SOURCES)  $(librpcal_la_LIBADD)<|MERGE_RESOLUTION|>--- conflicted
+++ resolved
@@ -1,8 +1,4 @@
-<<<<<<< HEAD
-AM_CFLAGS                     = $(FSAL_CFLAGS) $(SEC_CFLAGS)
-=======
 AM_CFLAGS = -Wimplicit $(DLOPEN_FLAGS)  $(FSAL_CFLAGS) $(SEC_CFLAGS) $(SVC_FLAGS)
->>>>>>> 9d28f2be
 
 noinst_LTLIBRARIES = librpcal.la
 check_PROGRAMS = test_rpctools
