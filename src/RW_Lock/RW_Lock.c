--- conflicted
+++ resolved
@@ -69,17 +69,10 @@
       return;
     }
 
-<<<<<<< HEAD
-    for (j = 0; j < nptrs; j++)
-      LogFullDebug(COMPONENT_RW_LOCK, "backtrace: %s\n", strings[j]);
-
-    free(strings);
-=======
   for (j = 0; j < nptrs; j++)
     LogFullDebug(COMPONENT_RW_LOCK, "backtrace: %s\n", strings[j]);
 
   free(strings);
->>>>>>> 2d6f88c0
 }
 
 
@@ -120,13 +113,9 @@
 
   /* I am a reader that is no more active */
   if(plock->nbr_active == 0)
-<<<<<<< HEAD
-    dbg_backtrace();
-=======
     // TODO: Failing on virtual machines
     // dbg_backtrace();
     print_lock("V_r.1_1", plock);
->>>>>>> 2d6f88c0
   else
     plock->nbr_active--;
 
@@ -181,18 +170,11 @@
 
   /* I was the active writter, I am not it any more */
   if(plock->nbw_active == 0)
-<<<<<<< HEAD
-    dbg_backtrace();
-  else
-    plock->nbw_active--;
- 
-=======
     // TODO: Failing on virtual machines
     //dbg_backtrace();
     print_lock("V_w.1_1", plock);
   else
     plock->nbw_active--;
->>>>>>> 2d6f88c0
 
   if(plock->nbw_waiting > 0)
     {
@@ -230,13 +212,9 @@
 
   /* I was the active writter, I am not it any more */
   if(plock->nbw_active == 0)
-<<<<<<< HEAD
-    dbg_backtrace();
-=======
     // TODO: Failing on virtual machines
     // dbg_backtrace();
     print_lock("downgrade.1_1", plock);
->>>>>>> 2d6f88c0
   else
     plock->nbw_active--;
 
