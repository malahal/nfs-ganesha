--- conflicted
+++ resolved
@@ -248,14 +248,9 @@
 
 int Init_9p_hash(void)
 {
-<<<<<<< HEAD
-	if ((ht_9p_owner =
-	     hashtable_init(&nfs_param._9p_owner_hash_param)) == NULL) {
-=======
-	ht_9p_owner = HashTable_Init(&nfs_param._9p_owner_hash_param);
+	ht_9p_owner = hashtable_init(&nfs_param._9p_owner_hash_param);
 
 	if (ht_9p_owner == NULL) {
->>>>>>> 2d25a884
 		LogCrit(COMPONENT_STATE, "Cannot init 9P Owner cache");
 		return -1;
 	}
