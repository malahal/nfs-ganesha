--- conflicted
+++ resolved
@@ -401,11 +401,7 @@
 	switch (rc) {
 	case HASHTABLE_SUCCESS:
 		state = buffval.addr;
-<<<<<<< HEAD
-		if (nsm_state_applies && state->state_seqid != nsm_state) {
-=======
 		if (care == CARE_MONITOR && state->state_seqid != nsm_state) {
->>>>>>> fddb03b1
 			/* We are getting new locks before the old ones
 			 * are gone. We need to unhash this state_t and
 			 * create a new one.
