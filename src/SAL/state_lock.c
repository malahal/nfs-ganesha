--- conflicted
+++ resolved
@@ -3713,10 +3713,6 @@
 	 * The cancel code will also unlock, so there is nothing to do
 	 * even if this is a granted lock.
 	 */
-<<<<<<< HEAD
-	LogWarn(COMPONENT_STATE, "Grant type == %d\n", grant_type);
-=======
->>>>>>> 020f2fff
 	LogLockDesc(COMPONENT_STATE, NIV_EVENT, "Blocked Lock Not Found for",
 		    entry, owner, lock);
 }
