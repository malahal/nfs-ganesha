--- conflicted
+++ resolved
@@ -14,10 +14,7 @@
         NLM_Port = 0;
         RQUOTA_Port = 0;
         RPC_Max_Connections = 10000;
-<<<<<<< HEAD
-=======
         heartbeat_freq = 0;
->>>>>>> 831440b7
 	short_file_handle = FALSE;
 }
 
