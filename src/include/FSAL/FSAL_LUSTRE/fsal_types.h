--- conflicted
+++ resolved
@@ -79,10 +79,6 @@
 #define fs_specific_initinfo_t lustrefs_specific_initinfo_t
 #define fsal_cred_t lustrefsal_cred_t
 
-<<<<<<< HEAD
-
-=======
->>>>>>> 8f5800f7
 /*
  * labels in the config file
  */
