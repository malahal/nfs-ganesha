--- conflicted
+++ resolved
@@ -1,5 +1 @@
-<<<<<<< HEAD
-SUBDIRS = FSAL_HPSS  FSAL_POSIX  FSAL_PROXY  FSAL_SNMP FSAL_FUSELIKE FSAL_LUSTRE FSAL_LUSTRE FSAL_GPFS
-=======
-SUBDIRS = FSAL_HPSS  FSAL_POSIX  FSAL_PROXY  FSAL_SNMP FSAL_FUSELIKE FSAL_LUSTRE FSAL_LUSTRE FSAL_XFS
->>>>>>> 947618fc
+SUBDIRS = FSAL_HPSS  FSAL_POSIX  FSAL_PROXY  FSAL_SNMP FSAL_FUSELIKE FSAL_LUSTRE FSAL_LUSTRE FSAL_XFS FSAL_GPFS
